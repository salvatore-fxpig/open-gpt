import { OPENAI_API_HOST } from '@/utils/app/const';
import {
  extractTextFromHtml,
  getSimilarChunks as getChunksSortedBySimilarity,
  sliceByTokenSize,
} from '@/utils/server/webpage';

import { Action, Plugin } from '@/types/agent';
import { Message } from '@/types/chat';
import { GoogleSource } from '@/types/google';

import { TaskExecutionContext } from './executor';

import chalk from 'chalk';
import endent from 'endent';
import { getOpenAIApi } from '@/utils/server/openai';
<<<<<<< HEAD
import { OpenAIError } from '@/utils/server';
=======
import { saveLlmUsage } from '@/utils/server/llmUsage';
>>>>>>> 9c13561d

export default {
  nameForModel: 'google_search',
  nameForHuman: 'GoogleSearch',
  descriptionForHuman: 'useful for when you need to ask with google search.',
  descriptionForModel:
    "useful for when you need to ask with google search. If the question is something you don't know, search for it first with this tool.",
  displayForUser: true,
  execute: async (
    context: TaskExecutionContext,
    action: Action,
  ): Promise<string> => {
    const encoding = await context.getEncoding();
    const query = action.pluginInput;
    const encodedQuery = encodeURIComponent(query.trim());
    const apiKey = process.env.GOOGLE_API_KEY;
    const cseId = process.env.GOOGLE_CSE_ID;
    const url = `https://customsearch.googleapis.com/customsearch/v1?key=${apiKey}&cx=${cseId}&q=${encodedQuery}&num=3`;
    console.log('fetch:' + url);
    const googleRes = await fetch(url);

    const googleData = await googleRes.json();
    const sources: GoogleSource[] = googleData.items.map((item: any) => ({
      title: item.title,
      link: item.link,
      displayLink: item.displayLink,
      snippet: item.snippet,
      image: item.pagemap?.cse_image?.[0]?.src,
      text: '',
    }));

    const sourcesWithText: any = await Promise.all(
      sources.map(async (source) => {
        try {
          const timeoutPromise = new Promise((_, reject) =>
            setTimeout(() => reject(new Error('Request timed out')), 5000),
          );

          const res = (await Promise.race([
            fetch(source.link),
            timeoutPromise,
          ])) as any;

          const html = await res.text();
          const wholeText = extractTextFromHtml(html);
          const text = sliceByTokenSize(encoding, wholeText, 0, 2000);
          const sortedChunks = await getChunksSortedBySimilarity(
            encoding,
            query,
            text,
            500,
            context
          );
          if (sortedChunks.length === 0) {
            return null;
          }
          return {
            ...source,
            text: sortedChunks[0],
          } as GoogleSource;
        } catch (error) {
          console.error(error);
          return null;
        }
      }),
    );

    const filteredSources: GoogleSource[] = sourcesWithText.filter(Boolean);
    let sourceTexts: string[] = [];
    let tokenSizeTotal = 0;
    for (const source of filteredSources) {
      const text = endent`
      ${source.title} (${source.link}):
      ${source.text}
      `;
      const tokenSize = encoding.encode(text).length;
      if (tokenSizeTotal + tokenSize > 2000) {
        break;
      }
      sourceTexts.push(text);
      tokenSizeTotal += tokenSize;
    }

    const answerPrompt = endent`
    Answer the following questions as best you can. Use the sources to provide an accurate response. Respond in markdown format. Cite the sources you used as a markdown link as you use them at the end of each sentence by number of the source (ex: [[1]](link.com)). Provide an accurate response and then stop. Today's date is ${new Date().toLocaleDateString()}.

    Example Input:
    What's the weather in San Francisco today?

    Example Sources:
    [Weather in San Francisco](https://www.google.com/search?q=weather+san+francisco)

    Example Response:
    It's 70 degrees and sunny in San Francisco today. [[1]](https://www.google.com/search?q=weather+san+francisco)

    Input:
    ${query.trim()}

    Sources:
    ${sourceTexts}

    Response:
    `;

    if (context.verbose) {
      console.log(chalk.greenBright('LLM Start(google plugin)'));
      console.log(answerPrompt);
      console.log('');
    }

    const answerMessage: Message = { role: 'user', content: answerPrompt };
    const model = context.model;
    const openai = getOpenAIApi(model.azureDeploymentId)
    let answerRes;
    try {
      answerRes = await openai.createChatCompletion({
        model: model.id,
        messages: [
          {
            role: 'system',
            content: `Use the sources to provide an accurate response. Respond in markdown format. Cite the sources you used as [1](link), etc, as you use them. Maximum 4 sentences.`,
          },
          answerMessage,
        ],
        max_tokens: 1000,
        temperature: 0,
        stream: false,
      })
    } catch (error: any) {
      if (error.response) {
        const { message, type, param, code } = error.response.data.error;
        throw new OpenAIError(message, type, param, code)
      } else throw error
    }

    const { choices, usage } = answerRes.data;
    const answer = choices[0].message!.content!;
    encoding.free();

    await saveLlmUsage(context.userId, context.model.id, "agentPlugin", {
      prompt: usage?.prompt_tokens ?? 0,
      completion: usage?.completion_tokens ?? 0,
      total: usage?.total_tokens ?? 0
    })

    if (context.verbose) {
      console.log(chalk.greenBright('LLM END(google plugin)'));
      console.log(answer);
      console.log('');
    }

    return answer;
  },
} as Plugin;<|MERGE_RESOLUTION|>--- conflicted
+++ resolved
@@ -14,11 +14,8 @@
 import chalk from 'chalk';
 import endent from 'endent';
 import { getOpenAIApi } from '@/utils/server/openai';
-<<<<<<< HEAD
 import { OpenAIError } from '@/utils/server';
-=======
 import { saveLlmUsage } from '@/utils/server/llmUsage';
->>>>>>> 9c13561d
 
 export default {
   nameForModel: 'google_search',
