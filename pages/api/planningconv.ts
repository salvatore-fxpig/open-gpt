import { NextApiRequest, NextApiResponse } from 'next';

<<<<<<< HEAD
import { ensureHasValidSession } from '@/utils/server/auth';
=======
import { OpenAIError } from '@/utils/server';
import { ensureHasValidSession, getUserHash } from '@/utils/server/auth';
>>>>>>> 9c13561d

import { PlanningRequest, PlanningResponse } from '@/types/agent';

import { executeReactAgent } from '@/agent/agentConvo';
import { createContext } from '@/agent/plugins/executor';
import path from 'node:path';
import { v4 } from 'uuid';
<<<<<<< HEAD
import { } from '@/utils/app/const';
import { getErrorResponseBody } from '@/utils/server/error';
=======
import { verifyUserLlmUsage } from '@/utils/server/llmUsage';
>>>>>>> 9c13561d

const handler = async (req: NextApiRequest, res: NextApiResponse) => {
  // Vercel Hack
  // https://github.com/orgs/vercel/discussions/1278
  // eslint-disable-next-line no-unused-vars
  const vercelFunctionHack = path.resolve('./public', '');

  if (!(await ensureHasValidSession(req, res))) {
    return res.status(401).json({ error: 'Unauthorized' });
  }
  const userId = await getUserHash(req, res);

  try {
    const {
      model,
      messages,
      enabledToolNames,
      pluginResults: toolActionResults,
    } = req.body as PlanningRequest;
    try {
      await verifyUserLlmUsage(userId, model.id);
    } catch (e: any) {
      return res.status(429).json({ error: e.message });
    }
    
    let { taskId } = req.body;
    if (!taskId) {
      taskId = v4();
    }

    const lastMessage = messages[messages.length - 1];
    const verbose = process.env.DEBUG_AGENT_LLM_LOGGING === 'true';
    const context = await createContext(taskId, req, res, model, verbose);
    const result = await executeReactAgent(
      context,
      enabledToolNames,
      messages.slice(0, messages.length - 1),
      lastMessage.content,
      toolActionResults,
      verbose,
    );
    const responseJson = {
      result,
      taskId,
    } as PlanningResponse;
    res.status(200).json(responseJson);
  } catch (error) {
    console.error(error);
    const errorRes = getErrorResponseBody(error);
    res.status(500).json(errorRes);
  }
};

export default handler;<|MERGE_RESOLUTION|>--- conflicted
+++ resolved
@@ -1,11 +1,7 @@
 import { NextApiRequest, NextApiResponse } from 'next';
 
-<<<<<<< HEAD
-import { ensureHasValidSession } from '@/utils/server/auth';
-=======
 import { OpenAIError } from '@/utils/server';
 import { ensureHasValidSession, getUserHash } from '@/utils/server/auth';
->>>>>>> 9c13561d
 
 import { PlanningRequest, PlanningResponse } from '@/types/agent';
 
@@ -13,12 +9,8 @@
 import { createContext } from '@/agent/plugins/executor';
 import path from 'node:path';
 import { v4 } from 'uuid';
-<<<<<<< HEAD
-import { } from '@/utils/app/const';
 import { getErrorResponseBody } from '@/utils/server/error';
-=======
 import { verifyUserLlmUsage } from '@/utils/server/llmUsage';
->>>>>>> 9c13561d
 
 const handler = async (req: NextApiRequest, res: NextApiResponse) => {
   // Vercel Hack
