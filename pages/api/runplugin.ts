--- conflicted
+++ resolved
@@ -1,22 +1,13 @@
 import { NextApiRequest, NextApiResponse } from 'next';
 
-<<<<<<< HEAD
-import { ensureHasValidSession } from '@/utils/server/auth';
-import { getTiktokenEncoding } from '@/utils/server/tiktoken';
-=======
-import { OpenAIError } from '@/utils/server';
 import { ensureHasValidSession, getUserHash } from '@/utils/server/auth';
->>>>>>> 9c13561d
 
 import { PluginResult, RunPluginRequest } from '@/types/agent';
 
 import { createContext, executeTool } from '@/agent/plugins/executor';
 import path from 'node:path';
-<<<<<<< HEAD
 import { getErrorResponseBody } from '@/utils/server/error';
-=======
 import { verifyUserLlmUsage } from '@/utils/server/llmUsage';
->>>>>>> 9c13561d
 
 const handler = async (req: NextApiRequest, res: NextApiResponse) => {
   // Vercel Hack
