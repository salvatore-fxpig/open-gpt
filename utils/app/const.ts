export const DEFAULT_SYSTEM_PROMPT =
  process.env.NEXT_PUBLIC_DEFAULT_SYSTEM_PROMPT ||
  "You are ChatGPT, a large language model trained by OpenAI. Follow the user's instructions carefully. Respond using markdown.";

export const OPENAI_API_HOST =
  process.env.OPENAI_API_HOST || 'https://api.openai.com';

export const OPENAI_API_TYPE = process.env.OPENAI_API_TYPE || 'openai';

export const OPENAI_API_VERSION =
  process.env.OPENAI_API_VERSION || '2023-03-15-preview';

export const OPENAI_ORGANIZATION = process.env.OPENAI_ORGANIZATION || '';

export const AZURE_DEPLOYMENT_ID_EMBEDDINGS = process.env.AZURE_DEPLOYMENT_ID_EMBEDDINGS || '';

export const MONGODB_DB = process.env.MONGODB_DB || '';

<<<<<<< HEAD
export const SUPPORT_EMAIL = process.env.SUPPORT_EMAIL || '';
=======
export const PROMPT_SHARING_ENABLED: boolean = process.env.PROMPT_SHARING_ENABLED === "true" || false;
>>>>>>> 26b6bc11
<|MERGE_RESOLUTION|>--- conflicted
+++ resolved
@@ -16,8 +16,6 @@
 
 export const MONGODB_DB = process.env.MONGODB_DB || '';
 
-<<<<<<< HEAD
 export const SUPPORT_EMAIL = process.env.SUPPORT_EMAIL || '';
-=======
-export const PROMPT_SHARING_ENABLED: boolean = process.env.PROMPT_SHARING_ENABLED === "true" || false;
->>>>>>> 26b6bc11
+
+export const PROMPT_SHARING_ENABLED: boolean = process.env.PROMPT_SHARING_ENABLED === "true" || false;